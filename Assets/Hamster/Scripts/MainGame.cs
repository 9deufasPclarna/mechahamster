--- conflicted
+++ resolved
@@ -228,12 +228,13 @@
       CommonData.mainGame = this;
       Firebase.AppOptions ops = new Firebase.AppOptions();
       CommonData.app = Firebase.FirebaseApp.Create(ops);
-<<<<<<< HEAD
 
       // Setup database url when running in the editor
+#if UNITY_EDITOR
       if (CommonData.app.Options.DatabaseUrl == null) {
         CommonData.app.SetEditorDatabaseUrl("https://YOUR-PROJECT-ID.firebaseio.com");
       }
+#endif
 
       // Setup storage bucket
       // When running in the editor, the bucket url is blank in FirebaseStorage.DefaultInstance.
@@ -250,11 +251,6 @@
           CommonData.app.Options.StorageBucket);
       }
 
-=======
-#if UNITY_EDITOR
-      CommonData.app.SetEditorDatabaseUrl("https://hamster-sandbox.firebaseio.com/");
-#endif
->>>>>>> 4ad825a6
       Screen.orientation = ScreenOrientation.Landscape;
 
       musicPlayer = CommonData.mainCamera.GetComponentInChildren<AudioSource>();
